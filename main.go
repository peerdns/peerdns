// main.go
<<<<<<< HEAD

=======
>>>>>>> 32a31619
package main

import (
	"context"
	"fmt"
	"log"
	"os"
	"os/signal"
	"time"

	"github.com/peerdns/peerdns/pkg/config"
	"github.com/peerdns/peerdns/pkg/identity"
	"github.com/peerdns/peerdns/pkg/logger"
	"github.com/peerdns/peerdns/pkg/node"
	"github.com/peerdns/peerdns/pkg/shutdown"
	"go.uber.org/zap"
)

func main() {
	// Example logger configuration
	logConfig := config.Logger{
		Enabled:     true,
		Environment: "development",
		Level:       "debug",
	}

	// Initialize the global logger
	if err := logger.InitializeGlobalLogger(logConfig); err != nil {
		log.Fatalf("Failed to initialize logger: %v", err)
	}

	// Ensure that logs are flushed before exiting
	defer func() {
		logger.SyncGlobalLogger()
	}()

	// Retrieve the global logger
	appLogger := logger.G()

	appLogger.Info("Starting application", zap.String("environment", logConfig.Environment))

	// Create a parent context
	ctx, cancel := context.WithCancel(context.Background())
	defer cancel()

	// Handle OS interrupt signals for graceful shutdown
	signalChan := make(chan os.Signal, 1)
	signal.Notify(signalChan, os.Interrupt)

	// Create a ShutdownManager
	shutdownManager := shutdown.NewShutdownManager(ctx, appLogger)
	shutdownManager.Start()
	// Note: We will not defer shutdownManager.Wait() here; we'll call it explicitly later.

	// Number of validators to initialize
	numValidators := 5
	dids := make([]*identity.DID, numValidators)

	// Initialize nodes
	nodes := make([]*node.Node, numValidators)
	nodeAddrs := make([]string, numValidators) // To store the multiaddresses of each node

	for i := 0; i < numValidators; i++ {
		// Create a unique data directory for the node
		dataDir := fmt.Sprintf("./tmpdata/node%d", i)

		// Check if the directory already exists
		if _, err := os.Stat(dataDir); os.IsNotExist(err) {
			// Create the directory with restrictive permissions (0700)
			if mErr := os.MkdirAll(dataDir, 0700); mErr != nil {
				appLogger.Fatal("Failed to create data directory", zap.String("directory", dataDir), zap.Error(mErr))
			}
			appLogger.Info("Created data directory for node", zap.String("directory", dataDir), zap.Int("nodeIndex", i))
		}

		// Configure MDBX paths for this node
		mdbxNodes := []config.MdbxNode{
			{
				Name:            "chain",
				Path:            dataDir + "/chain.mdbx",
				MaxReaders:      4096,
				MaxSize:         10,   // in GB for testing purposes
				MinSize:         1,    // in MB
				GrowthStep:      4096, // 4KB for testing
				FilePermissions: 0600,
			},
			{
				Name:            "consensus",
				Path:            dataDir + "/consensus.mdbx",
				MaxReaders:      4096,
				MaxSize:         10,   // in GB for testing purposes
				MinSize:         1,    // in MB
				GrowthStep:      4096, // 4KB for testing
				FilePermissions: 0600,
			},
		}

		// Assign a unique port for the node, e.g., starting from 4350
		listenPort := 4350 + i

		// For the first node, BootstrapPeers will be empty
		var bootstrapPeers []string

		if i > 0 {
			// For nodes after the first, include the addresses of previous nodes
			bootstrapPeers = append(bootstrapPeers, nodeAddrs[0]) // Always include Node 0 as bootstrap peer
			// Optionally, include all previous nodes as bootstrap peers
			// for j := 0; j < i; j++ {
			// 	bootstrapPeers = append(bootstrapPeers, nodeAddrs[j])
			// }
		}

		// Build the node configuration
		nodeConfig := config.Config{
			Logger: logConfig,
			Mdbx: config.Mdbx{
				Enabled: true,
				Nodes:   mdbxNodes,
			},
			Networking: config.Networking{
				ListenPort:     listenPort,
				ProtocolID:     "/peerdns/1.0.0",
				BootstrapPeers: bootstrapPeers,
				EnableMDNS:     true, // Enable mDNS
			},
			Sharding: config.Sharding{
				ShardCount: 4,
			},
			Identity: config.Identity{
				Enabled:  true,
				BasePath: dataDir,
			},
		}

		nodeInstance, err := node.NewNode(ctx, nodeConfig, appLogger)
		if err != nil {
			appLogger.Fatal("Failed to initialize node", zap.Error(err), zap.Int("nodeID", i))
		}

		// Store the node
		nodes[i] = nodeInstance

		// Register the node's Shutdown method with the ShutdownManager
		shutdownManager.AddShutdownCallback(func() {
			if sErr := nodeInstance.Shutdown(); sErr != nil {
				appLogger.Fatal("Failed to shutdown node", zap.Error(sErr))
			}
		})

		// Retrieve or create a DID for this node using the identity manager
		did, err := nodeInstance.IdentityManager.Create("Validator Identity", fmt.Sprintf("Node %d Identity", i), true)
		if err != nil {
			appLogger.Fatal("Failed to create or load DID", zap.Error(err), zap.Int("nodeID", i))
		}

		// Collect DID for each node
		dids[i] = did

		// Log validator DID info
		appLogger.Info("Validator DID", zap.Int("validatorIndex", i),
			zap.String("peerID", did.PeerID.String()),
			zap.String("DID", did.ID))

		// Start the node
		go func(n *node.Node) {
			n.Start()
		}(nodeInstance)

		// Construct the multiaddress of this node and store it for others to use
		nodeAddr := fmt.Sprintf("/ip4/127.0.0.1/tcp/%d/p2p/%s", listenPort, nodeInstance.Network.Host.ID().String())
		nodeAddrs[i] = nodeAddr

<<<<<<< HEAD
		// Wait a bit for the node to start
		time.Sleep(1 * time.Second)
=======
	// Allow some time for hosts to start and have their addresses available
	time.Sleep(2 * time.Second)

	// After starting all nodes, collect their addresses
	for i, nodeInstance := range validators {
		// Get the peer addresses
		hostAddrs := nodeInstance.Network.Host.Addrs()
		if len(hostAddrs) == 0 {
			appLogger.Error("No host addresses found", zap.Int("nodeID", i))
			continue
		}
		peerAddr := fmt.Sprintf("%s/p2p/%s", hostAddrs[0].String(), nodeInstance.Network.Host.ID().String())
		peerAddresses[i] = peerAddr
		appLogger.Info("Node started", zap.Int("nodeID", i), zap.String("peerAddr", peerAddr))
>>>>>>> 32a31619
	}

	appLogger.Info("Started all nodes....")

	// Start a goroutine to display metrics periodically
	go func() {
		ticker := time.NewTicker(15 * time.Second)
		defer ticker.Stop()
		for {
			select {
			case <-ctx.Done():
				return
			case <-ticker.C:
				for i, nodeInstance := range nodes {
					metricsMap := nodeInstance.MetricsCollector.GetAllMetrics()
					if len(metricsMap) == 0 {
						appLogger.Warn("No metrics available for any peers", zap.Int("nodeID", i))
						continue
					}
					for peerID, metrics := range metricsMap {
						utilityScore := nodeInstance.MetricsCollector.CalculateUtilityScore(peerID)
						appLogger.Info("Peer metrics",
							zap.Int("nodeID", i),
							zap.String("peerID", peerID.String()),
							zap.Float64("BandwidthUsage", metrics.BandwidthUsage),
							zap.Float64("Computational", metrics.Computational),
							zap.Float64("Storage", metrics.Storage),
							zap.Float64("Uptime", metrics.Uptime),
							zap.Float64("Responsiveness", metrics.Responsiveness),
							zap.Float64("Reliability", metrics.Reliability),
							zap.Float64("UtilityScore", utilityScore),
						)
					}
				}
			}
		}
	}()

<<<<<<< HEAD
	// Wait for interrupt signal
	<-signalChan
	appLogger.Info("Received interrupt signal, initiating shutdown...")

	// Cancel the context to signal all goroutines to stop
	cancel()

	// Wait for shutdown to complete
	shutdownManager.Wait()
=======
	// Wait for all goroutines to finish or receive an interrupt signal
	go func() {
		<-signalChan
		appLogger.Info("Received interrupt signal, initiating shutdown...")
		shutdownManager.Wait()
	}()

	// Wait for all goroutines to finish
	if err := g.Wait(); err != nil && err != context.Canceled {
		appLogger.Error("Error occurred", zap.Error(err))
	}
>>>>>>> 32a31619

	appLogger.Info("Shutdown complete. Exiting.")
}<|MERGE_RESOLUTION|>--- conflicted
+++ resolved
@@ -1,8 +1,4 @@
 // main.go
-<<<<<<< HEAD
-
-=======
->>>>>>> 32a31619
 package main
 
 import (
@@ -175,25 +171,8 @@
 		nodeAddr := fmt.Sprintf("/ip4/127.0.0.1/tcp/%d/p2p/%s", listenPort, nodeInstance.Network.Host.ID().String())
 		nodeAddrs[i] = nodeAddr
 
-<<<<<<< HEAD
 		// Wait a bit for the node to start
 		time.Sleep(1 * time.Second)
-=======
-	// Allow some time for hosts to start and have their addresses available
-	time.Sleep(2 * time.Second)
-
-	// After starting all nodes, collect their addresses
-	for i, nodeInstance := range validators {
-		// Get the peer addresses
-		hostAddrs := nodeInstance.Network.Host.Addrs()
-		if len(hostAddrs) == 0 {
-			appLogger.Error("No host addresses found", zap.Int("nodeID", i))
-			continue
-		}
-		peerAddr := fmt.Sprintf("%s/p2p/%s", hostAddrs[0].String(), nodeInstance.Network.Host.ID().String())
-		peerAddresses[i] = peerAddr
-		appLogger.Info("Node started", zap.Int("nodeID", i), zap.String("peerAddr", peerAddr))
->>>>>>> 32a31619
 	}
 
 	appLogger.Info("Started all nodes....")
@@ -232,7 +211,6 @@
 		}
 	}()
 
-<<<<<<< HEAD
 	// Wait for interrupt signal
 	<-signalChan
 	appLogger.Info("Received interrupt signal, initiating shutdown...")
@@ -242,19 +220,6 @@
 
 	// Wait for shutdown to complete
 	shutdownManager.Wait()
-=======
-	// Wait for all goroutines to finish or receive an interrupt signal
-	go func() {
-		<-signalChan
-		appLogger.Info("Received interrupt signal, initiating shutdown...")
-		shutdownManager.Wait()
-	}()
-
-	// Wait for all goroutines to finish
-	if err := g.Wait(); err != nil && err != context.Canceled {
-		appLogger.Error("Error occurred", zap.Error(err))
-	}
->>>>>>> 32a31619
 
 	appLogger.Info("Shutdown complete. Exiting.")
 }